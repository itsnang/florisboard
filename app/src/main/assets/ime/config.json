{
  "package": "dev.patrickgold.florisboard",
  "characterLayouts": {
    "qwerty": "QWERTY",
    "qwertz": "QWERTZ",
    "azerty": "AZERTY",
    "spanish": "Spanish (QWERTY)",
    "norwegian": "Norwegian (QWERTY)",
    "swedish_finnish": "Swedish/Finnish (QWERTY)",
    "danish": "Danish (QWERTY)",
    "icelandic": "Icelandic (QWERTY)",
    "swiss_german": "Swiss German (QWERTZ)",
    "swiss_french": "Swiss French (QWERTZ)",
    "swiss_italian": "Swiss Italian (QWERTZ)",
    "hungarian": "Hungarian (QWERTZ)",
    "persian": "Persian",
    "arabic": "Arabic",
    "esperanto": "Esperanto",
    "esperanto_with_hx": "Esperanto with 'ĥ'",
    "colemak": "Colemak",
    "dvorak": "Dvorak",
<<<<<<< HEAD
    "canadian_french": "Canadian French (QWERTY)",
    "greek": "Ελληνικά"
=======
    "jcuken_russian": "Russian (JCUKEN)",
    "canadian_french": "Canadian French (QWERTY)"
>>>>>>> 5dbea21f
  },
  "defaultSubtypes": [
    {
      "id": 101,
      "languageTag": "en-US",
      "preferredLayout": "qwerty"
    },
    {
      "id": 102,
      "languageTag": "en-UK",
      "preferredLayout": "qwerty"
    },
    {
      "id": 103,
      "languageTag": "en-CA",
      "preferredLayout": "qwerty"
    },
    {
      "id": 104,
      "languageTag": "en-AU",
      "preferredLayout": "qwerty"
    },
    {
      "id": 201,
      "languageTag": "de-DE",
      "preferredLayout": "qwertz"
    },
    {
      "id": 202,
      "languageTag": "de-AT",
      "preferredLayout": "qwertz"
    },
    {
      "id": 203,
      "languageTag": "de-CH",
      "preferredLayout": "swiss_german"
    },
    {
      "id": 301,
      "languageTag": "fr-FR",
      "preferredLayout": "azerty"
    },
    {
      "id": 302,
      "languageTag": "fr-CA",
      "preferredLayout": "canadian_french"
    },
    {
      "id": 303,
      "languageTag": "fr-CH",
      "preferredLayout": "swiss_french"
    },
    {
      "id": 401,
      "languageTag": "it-IT",
      "preferredLayout": "qwerty"
    },
    {
      "id": 402,
      "languageTag": "it-CH",
      "preferredLayout": "swiss_italian"
    },
    {
      "id": 501,
      "languageTag": "es-ES",
      "preferredLayout": "spanish"
    },
    {
      "id": 502,
      "languageTag": "es-US",
      "preferredLayout": "spanish"
    },
    {
      "id": 503,
      "languageTag": "es-419",
      "preferredLayout": "spanish"
    },
    {
      "id": 601,
      "languageTag": "pt-PT",
      "preferredLayout": "qwerty"
    },
    {
      "id": 602,
      "languageTag": "pt-BR",
      "preferredLayout": "qwerty"
    },
    {
      "id": 701,
      "languageTag": "nb-NO",
      "preferredLayout": "norwegian"
    },
    {
      "id": 702,
      "languageTag": "nn-NO",
      "preferredLayout": "norwegian"
    },
    {
      "id": 711,
      "languageTag": "sv-SE",
      "preferredLayout": "swedish_finnish"
    },
    {
      "id": 721,
      "languageTag": "fi-FI",
      "preferredLayout": "swedish_finnish"
    },
    {
      "id": 731,
      "languageTag": "da-DK",
      "preferredLayout": "danish"
    },
    {
      "id": 741,
      "languageTag": "is-IS",
      "preferredLayout": "icelandic"
    },
    {
      "id": 801,
      "languageTag": "fa-FA",
      "preferredLayout": "persian"
    },
    {
      "id": 901,
      "languageTag": "ar",
      "preferredLayout": "arabic"
    },
    {
      "id": 1001,
      "languageTag": "hu",
      "preferredLayout": "hungarian"
    },
    {
      "id": 1101,
      "languageTag": "eo",
      "preferredLayout": "esperanto"
    },
    {
<<<<<<< HEAD
      "id": 1401,
      "languageTag": "el",
      "preferredLayout": "greek"
    }  
=======
      "id": 1201,
      "languageTag": "hr",
      "preferredLayout": "qwertz"
    },
    {
      "id": 1301,
      "languageTag": "ru",
      "preferredLayout": "jcuken_russian"
    }
>>>>>>> 5dbea21f
  ]
}<|MERGE_RESOLUTION|>--- conflicted
+++ resolved
@@ -19,13 +19,9 @@
     "esperanto_with_hx": "Esperanto with 'ĥ'",
     "colemak": "Colemak",
     "dvorak": "Dvorak",
-<<<<<<< HEAD
+    "jcuken_russian": "Russian (JCUKEN)",
     "canadian_french": "Canadian French (QWERTY)",
     "greek": "Ελληνικά"
-=======
-    "jcuken_russian": "Russian (JCUKEN)",
-    "canadian_french": "Canadian French (QWERTY)"
->>>>>>> 5dbea21f
   },
   "defaultSubtypes": [
     {
@@ -164,12 +160,6 @@
       "preferredLayout": "esperanto"
     },
     {
-<<<<<<< HEAD
-      "id": 1401,
-      "languageTag": "el",
-      "preferredLayout": "greek"
-    }  
-=======
       "id": 1201,
       "languageTag": "hr",
       "preferredLayout": "qwertz"
@@ -178,7 +168,11 @@
       "id": 1301,
       "languageTag": "ru",
       "preferredLayout": "jcuken_russian"
+    },
+    {
+      "id": 1401,
+      "languageTag": "el",
+      "preferredLayout": "greek"
     }
->>>>>>> 5dbea21f
   ]
 }